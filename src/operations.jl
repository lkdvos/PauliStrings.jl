--- conflicted
+++ resolved
@@ -249,34 +249,8 @@
 (5.0 - 0.0im) XYZ1
 ```
 """
-<<<<<<< HEAD
 function Base.:*(o1::Operator, o2::Operator; kwargs...)
     return binary_kernel(prod, o1, o2; kwargs...)
-=======
-function Base.:*(o1::Operator, o2::Operator)
-    @assert o1.N == o2.N "Multiplying operators of different dimention"
-    @assert typeof(o1) == typeof(o2) "Multiplying operators of different types"
-    d = emptydict(o1)
-    for i in 1:length(o1.v)
-        for j in 1:length(o2.v)
-            v, w, k = prod(o1.v[i], o1.w[i], o2.v[j], o2.w[j])
-            c = o1.coef[i] * o2.coef[j] * k
-            setwith!(+, d, (v, w), c)
-        end
-    end
-    return op_from_dict(d, o1.N, typeof(o1))
-end
-
-
-function op_from_dict(d::UnorderedDictionary{Tuple{T,T},Complex{Float64}}, N::Int, type::Type) where {T<:Unsigned}
-    o = type(N)
-    for (v, w) in keys(d)
-        push!(o.v, v)
-        push!(o.w, w)
-    end
-    o.coef = collect(values(d))
-    return o
->>>>>>> 709ce44f
 end
 
 function commutator(o1::Operator, o2::Operator; kwargs...)
@@ -294,79 +268,12 @@
 Base.:*(a::Number, o::AbstractOperator) = o * a
 
 """
-<<<<<<< HEAD
     Base.:/(o::AbstractOperator, a::Number)
-=======
-    com(o1::Operator, o2::Operator; epsilon::Real=0, maxlength::Int=1000)
-    com(o1::OperatorTS1D, o2::OperatorTS1D; anti=false)
-
-Commutator of two operators. Set anti=true to compute the anti-commutator.
-
-# Example
-```
-julia> A = Operator(4)
-julia> A += "X111"
-julia> B = Operator(4)
-julia> B += "Z111"
-julia> B += "XYZ1"
-julia> com(A,B)
-(0.0 - 2.0im) Y111
-```
-"""
-function com(o1::Operator, o2::Operator; epsilon::Real=0, maxlength::Int=1000, anti=false)
-    s = 1
-    anti && (s = -1)
-    @assert o1.N == o2.N "Commuting operators of different dimention"
-    @assert typeof(o1) == typeof(o2) "Commuting operators of different types"
-    o3 = Operator(o1.N)
-    d = emptydict(o1)
-
-    @inbounds for i in eachindex(o1.v)
-        v1, w1, c1 = o1.v[i], o1.w[i], o1.coef[i]
-        for j in eachindex(o2.v)
-            v2, w2, c2 = o2.v[j], o2.w[j], o2.coef[j]
-            k, v, w = com(v1, w1, v2, w2; anti)
-            c = c1 * c2 * k
-            if (k != 0) && (abs(c) > epsilon) && pauli_weight(v, w) < maxlength
-                setwith!(+, d, (v, w), c)
-            end
-        end
-    end
-
-    for (v, w) in keys(d)
-        push!(o3.v, v)
-        push!(o3.w, w)
-        push!(o3.coef, d[(v, w)])
-    end
-    return o3
-end
-
-
->>>>>>> 709ce44f
 
 Divide an operator by a number
 """
 Base.:/(o::AbstractOperator, a::Number) = o * inv(a)
 Base.:\(a::Number, o::AbstractOperator) = o * inv(a)
-
-<<<<<<< HEAD
-=======
-Commutator of two pauli strings in integer representation
-Return k,v,w
-"""
-function com(v1::Unsigned, w1::Unsigned, v2::Unsigned, w2::Unsigned; anti::Bool=false)
-    v = v1 ⊻ v2
-    w = w1 ⊻ w2
-
-    if anti
-        k = 2 - (((count_ones(v1 & w2) & 1) << 1) + ((count_ones(w1 & v2) & 1) << 1))
-    else
-        k = ((count_ones(v2 & w1) & 1) << 1) - ((count_ones(v1 & w2) & 1) << 1)
-    end
-
-    return k, v, w
-end
->>>>>>> 709ce44f
 
 """
     prod(v1::Unsigned, w1::Unsigned, v2::Unsigned, w2::Unsigned) -> k, v, w
@@ -379,7 +286,6 @@
     k = 1 - ((count_ones(v1 & w2) & 1) << 1)
     return v, w, k
 end
-
 
 """
     compress(o::AbstractOperator)
@@ -461,36 +367,8 @@
 end
 
 """
-<<<<<<< HEAD
-    opnorm(o::Operator)
+    opnorm(o::AbstractOperator; normalize=false)
     opnorm(o::OperatorTS1D)
-=======
-    ycount(v::Unsigned, w::Unsigned)
-
-Count the number of Y in a string
-"""
-ycount(v::Unsigned, w::Unsigned) = count_ones(v & w)
-
-"""
-    zcount(v::Unsigned, w::Unsigned)
-
-Count the number of Z in a string
-"""
-zcount(v::Unsigned, w::Unsigned) = count_ones(v & ~w)
-
-"""
-    xcount(v::Unsigned, w::Unsigned)
-
-Count the number of X in a string
-"""
-xcount(v::Unsigned, w::Unsigned) = count_ones(~v & w)
-
-
-
-"""
-    opnorm(o::Operator; normalize=false)
-    opnorm(o::OperatorTS1D; normalize=false)
->>>>>>> 709ce44f
 
 Frobenius norm. If normalize is true, return the trace divided by `sqrt(2^N)`.
 
@@ -503,16 +381,8 @@
 8.94427190999916
 ```
 """
-<<<<<<< HEAD
 function opnorm(o::Union{Operator,OperatorTS1D}; normalize=false)
     return normalize ? norm(o.coeffs) : norm(o.coeffs) * (2.0^(qubitlength(o) / 2))
-=======
-function opnorm(o::Operator; normalize=false)
-    if normalize
-        return norm(o.coef)
-    end
-    return norm(o.coef) * (2.0^(o.N / 2))
->>>>>>> 709ce44f
 end
 
 
